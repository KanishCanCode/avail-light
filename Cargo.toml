[package]
<<<<<<< HEAD
name = "avail_light"
version = "1.7.1"
=======
name = "avail-light"
version = "1.7.3"
>>>>>>> 7905a6a9
authors = ["Avail Team"]
default-run = "avail-light"
edition = "2021"

# See more keys and their definitions at https://doc.rust-lang.org/cargo/reference/manifest.html
[[bin]]
name = "api_compat_test"
test = false
bench = false

[[bin]]
name = "avail-light"
test = false
bench = false

[lib]
name = "avail_light"
crate-type = ["staticlib","dylib","rlib"]
build = "src/api/v2/ffi_api/mod.rs"

[dependencies]
# TODO: Remove direct dependency after relevant traits are implemented in avail-subxt
subxt = "0.29"

# Internal deps
avail-core = { version = "0.5", git = "https://github.com/availproject/avail-core", tag = "node-v1.8.0.0" }
avail-subxt = { version = "0.4", git = "https://github.com/availproject/avail.git", tag = "v1.8.0.0" }
dusk-plonk = { git = "https://github.com/availproject/plonk.git", tag = "v0.12.0-polygon-2" }
kate-recovery = { version = "0.9", git = "https://github.com/availproject/avail-core", tag = "node-v1.8.0.0" }

# Substrate
anyhow = "1.0.41"
# 3rd-party
async-std = { version = "1.12.0", features = ["attributes"] }
async-trait = "0.1.66"
base64 = "0.21.0"
chrono = "0.4.19"
clap = { version = "4.3.23", features = ["derive", "cargo"] }
codec = { package = "parity-scale-codec", version = "3", default-features = false, features = ["derive", "full", "bit-vec"] }
confy = "0.4.0"
derive_more = { version = "0.99.17", features = ["from"] }
futures = { version = "0.3.15", default-features = false, features = ["std", "async-await"] }
hex = "0.4"
hyper = { version = "0.14.23", features = ["full", "http1"] }
itertools = "0.10.5"
libp2p = { version = "0.52.3", features = ["kad", "identify", "ping", "mdns", "autonat", "relay", "dcutr", "noise", "yamux", "dns", "metrics", "tokio", "macros", "quic", "serde"] }
mockall = "0.11.3"
multihash = { version = "0.14.0", default-features = false, features = ["blake3", "sha3"] }
num = "0.4.0"
num_cpus = "1.13.0"
pcap = "1.1.0"
rand = "0.8.4"
rand_chacha = "0.3"
rocksdb = { version = "0.21.0", features = ["snappy", "multi-threaded-cf"] }
serde = { version = "1.0", features = ["derive"] }
serde_json = "1.0.68"
smallvec = "1.6.1"
sp-core = { version = "21.0.0" }
threadpool = "1.8.1"
tokio = { version = "1.25", features = ["full"] }
tokio-stream = { version = "0.1.14", features = ["sync"] }
tracing = "0.1.35"
tracing-subscriber = { version = "0.3.15", features = ["json"] }
uuid = { version = "1.3.4", features = ["v4", "fast-rng", "macro-diagnostics", "serde"] }
void = "1.0.2"
<<<<<<< HEAD
warp = "0.3.2"
log = "0.4"
jni = "0.21.1"
=======
warp = "0.3.6"

>>>>>>> 7905a6a9
# OpenTelemetry
opentelemetry = "0.20.0"
opentelemetry-otlp = { version = "0.13.0", features = ["grpc-tonic", "metrics"] }
opentelemetry_api = { version = "0.20.0", features = ["metrics"] }
opentelemetry_sdk = { version = "0.20.0", features = ["metrics", "rt-tokio"] }
toml = "0.8.0"

[features]
network-analysis = []
crawl = []
default = []

[target.'cfg(not(target_env = "msvc"))'.dependencies]
tikv-jemallocator = "0.5"

[dev-dependencies]
hex-literal = "0.4.0"
proptest = "1.0.0"
test-case = "3.2.1"

[profile.debug-fast]
inherits = "release"
debug = true

[profile.dev]
panic = "abort"

[profile.release]
panic = "abort"
incremental = false

[profile.maxperf]
inherits = "release"
lto = "fat"
codegen-units = 1

[build-dependencies]
cbindgen = "0.26.0"<|MERGE_RESOLUTION|>--- conflicted
+++ resolved
@@ -1,11 +1,6 @@
 [package]
-<<<<<<< HEAD
 name = "avail_light"
-version = "1.7.1"
-=======
-name = "avail-light"
 version = "1.7.3"
->>>>>>> 7905a6a9
 authors = ["Avail Team"]
 default-run = "avail-light"
 edition = "2021"
@@ -71,14 +66,10 @@
 tracing-subscriber = { version = "0.3.15", features = ["json"] }
 uuid = { version = "1.3.4", features = ["v4", "fast-rng", "macro-diagnostics", "serde"] }
 void = "1.0.2"
-<<<<<<< HEAD
-warp = "0.3.2"
 log = "0.4"
 jni = "0.21.1"
-=======
 warp = "0.3.6"
 
->>>>>>> 7905a6a9
 # OpenTelemetry
 opentelemetry = "0.20.0"
 opentelemetry-otlp = { version = "0.13.0", features = ["grpc-tonic", "metrics"] }
